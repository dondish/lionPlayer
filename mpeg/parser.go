--- conflicted
+++ resolved
@@ -257,13 +257,8 @@
 	return nil
 }
 
-<<<<<<< HEAD
-// Returns a playable, will also implement PlaySeekable if possible.
-// The playable can be either FragmentedTrack or StandardTrack
-=======
 // Parse parses the headers and returns a playable.
 // The playable will also implement PlaySeekable if seeking is possible.
->>>>>>> 80917ffd
 func (p *Parser) Parse() (core.Playable, error) {
 	ftyp, err := p.Next()
 	if err != nil {
